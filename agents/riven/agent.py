"""Riven agent: parental and survival support."""

from __future__ import annotations

import json
import math
import shutil
from pathlib import Path
from typing import Any, Dict, List, Tuple

<<<<<<< HEAD
from agents.base import BaseAgent, resolve_platform_log
=======
from agents.base import BaseAgent
from agents.common.alog import info
>>>>>>> fe7dd914


class RivenAgent(BaseAgent):
    """Safeguards families, health, and off-grid readiness."""

    def __init__(self) -> None:
        """Establish logging directory for survival telemetry."""
        super().__init__("riven", description="Parental and survival agent")
        self._log_dir = Path("logs/riven")
        self._log_dir.mkdir(parents=True, exist_ok=True)
        self._platform_log = resolve_platform_log("riven")

    def _append_json(self, filename: str, entry: Dict[str, Any]) -> None:
        """Append structured entries to Riven's journal files."""
        path = self._log_dir / filename
        data: List[Dict[str, Any]] = []
        if path.exists():
            data = json.loads(path.read_text(encoding="utf-8"))
        data.append(entry)
        path.write_text(json.dumps(data, ensure_ascii=False, indent=2), encoding="utf-8")

    def _haversine(self, start: Tuple[float, float], end: Tuple[float, float]) -> float:
        """Calculate great-circle distance between coordinates in meters."""
        R = 6371_000
        lat1, lon1 = map(math.radians, start)
        lat2, lon2 = map(math.radians, end)
        dlat = lat2 - lat1
        dlon = lon2 - lon1
        a = math.sin(dlat / 2) ** 2 + math.cos(lat1) * math.cos(lat2) * math.sin(dlon / 2) ** 2
        c = 2 * math.atan2(math.sqrt(a), math.sqrt(1 - a))
        return R * c

    def track_device(self, device_id: str, location: Dict[str, Any]) -> Dict[str, Any]:
        """Record device location updates for guardians."""
        entry = {"device_id": device_id, "location": location}
        self._append_json("device_track.json", entry)
        return entry

    def log_symptom(self, user: str, symptom: str) -> Dict[str, str]:
        """Track symptoms for on-call medics."""
        entry = {"user": user, "symptom": symptom}
        self._append_json("symptoms.json", entry)
        return entry

    def generate_protocol(self, title: str, steps: List[str]) -> Dict[str, Any]:
        """Produce survival or care protocol steps."""
        ordered = [f"Step {idx + 1}: {step}" for idx, step in enumerate(steps)]
        return {"title": title, "steps": ordered}

    def bugout_map(self, start: Tuple[float, float], end: Tuple[float, float]) -> Dict[str, Any]:
        """Return escape path and distance."""
        distance = self._haversine(start, end)
        return {"distance_m": distance, "path": [start, end]}

    def wipe_device(self, path: str) -> Dict[str, str]:
        """Securely remove a directory or file on-demand."""
        target = Path(path)
        if not target.exists():
            raise FileNotFoundError(f"path not found: {target}")
        if target.is_dir():
            shutil.rmtree(target)
        else:
            target.unlink()
        return {"deleted": str(target)}

    def calculate_supply_run(self, days: int, people: int) -> Dict[str, Any]:
        """Estimate required supplies for off-grid survival."""
        water_per_day = 4  # liters per person
        calories_per_day = 2200
        water_total = water_per_day * days * people
        calories_total = calories_per_day * days * people
        return {
            "water_liters": water_total,
            "calories": calories_total,
            "recommended_items": ["water purification", "solar charger", "field medical kit"],
        }

    def medical_summary(self, entries: List[Dict[str, Any]]) -> Dict[str, Any]:
        """Synthesize symptom logs into a quick triage summary."""
        summary: Dict[str, List[str]] = {}
        for entry in entries:
            user = entry.get("user", "unknown")
            summary.setdefault(user, []).append(entry.get("symptom", ""))
        alerts = [user for user, symptoms in summary.items() if len(symptoms) >= 3]
        return {"patients": summary, "escalate": alerts}

    def run(self, payload: Dict[str, Any]) -> Dict[str, Any]:
<<<<<<< HEAD
        """Execute Riven survival and parental utilities.

        Commands: track_device, log_symptom, generate_protocol, bugout_map, wipe_device.
        """
=======
        """Dispatch Riven operations."""
>>>>>>> fe7dd914
        command = payload.get("command")
        args = payload.get("args", {})
        info("riven.command", {"command": command, "args": list(args.keys())})
        try:
            if command == "track_device":
<<<<<<< HEAD
                entry = {"device_id": args.get("device_id"), "location": args.get("location")}
                self._append_json("device_track.json", entry)
                return self._wrap(command, entry, None)

            if command == "log_symptom":
                entry = {"user": args.get("user"), "symptom": args.get("symptom")}
                self._append_json("symptoms.json", entry)
                # Simple alerting rules
                symptom = (entry.get("symptom") or "").lower()
                alert = "green"
                if any(k in symptom for k in ["chest pain", "faint", "severe", "bleeding"]):
                    alert = "red"
                elif any(k in symptom for k in ["fever", "vomit", "dizzy"]):
                    alert = "yellow"
                entry["alert_level"] = alert
                return self._wrap(command, entry, None)

            if command == "generate_protocol":
                title = args.get("title", "")
                steps = [f"Step {i+1}: {s}" for i, s in enumerate(args.get("steps", []))]
                protocol = {"title": title, "steps": steps}
                return self._wrap(command, protocol, None)

            if command == "bugout_map":
                start = tuple(args.get("start", (0.0, 0.0)))
                end = tuple(args.get("end", (0.0, 0.0)))
                distance = self._haversine(start, end)
                path = [start, end]
                return self._wrap(command, {"distance_m": distance, "path": path}, None)

            if command == "wipe_device":
                target = Path(args.get("path", ""))
                if not target.exists():
                    return self._wrap(command, None, f"path not found: {target}")
                if target.is_dir():
                    shutil.rmtree(target)
                else:
                    target.unlink()
                return self._wrap(command, {"deleted": str(target)}, None)

            return self._wrap(command or "", None, f"unknown command '{command}'")
=======
                return {"success": True, "output": self.track_device(args.get("device_id"), args.get("location")), "error": None}
            if command == "log_symptom":
                return {"success": True, "output": self.log_symptom(args.get("user"), args.get("symptom")), "error": None}
            if command == "generate_protocol":
                return {"success": True, "output": self.generate_protocol(args.get("title", ""), list(args.get("steps", []))), "error": None}
            if command == "bugout_map":
                start = tuple(args.get("start", (0.0, 0.0)))
                end = tuple(args.get("end", (0.0, 0.0)))
                return {"success": True, "output": self.bugout_map(start, end), "error": None}
            if command == "wipe_device":
                return {"success": True, "output": self.wipe_device(args.get("path", "")), "error": None}
            if command == "supply_run":
                return {
                    "success": True,
                    "output": self.calculate_supply_run(int(args.get("days", 3)), int(args.get("people", 1))),
                    "error": None,
                }
            if command == "medical_summary":
                return {"success": True, "output": self.medical_summary(list(args.get("entries", []))), "error": None}
            raise ValueError(f"unknown command '{command}'")
>>>>>>> fe7dd914
        except Exception as exc:  # noqa: BLE001
            return self._wrap(command or "", None, str(exc))

    def _wrap(
        self, command: str, details: Dict[str, Any] | None, error: str | None
    ) -> Dict[str, Any]:
        success = error is None
        summary = (
            f"Riven completed '{command}'" if success else f"Riven failed '{command}': {error}"
        )
        try:
            with self._platform_log.open("a", encoding="utf-8") as fh:
                fh.write(
                    json.dumps({"command": command, "success": success, "error": error}) + "\n"
                )
        except Exception:
            pass
        return {
            "success": success,
            "output": {
                "summary": summary,
                "details": details or {},
                "logs_path": str(self._platform_log),
            },
            "error": error,
        }

    def emergency_contact(self, name: str, phone: str) -> Dict[str, Any]:
        """Store or return an emergency contact card."""
        entry = {"name": name, "phone": phone}
        self._append_json("contacts.json", entry)
        return self._wrap("emergency_contact", entry, None)

    def build_med_pack(self, context: str = "home") -> Dict[str, Any]:
        """Provide a basic med pack checklist for the context."""
        base = ["bandages", "antiseptic", "gloves", "analgesic", "gauze", "tape"]
        if context == "travel":
            base += ["electrolytes", "antiemetic", "antihistamine"]
        return self._wrap("build_med_pack", {"context": context, "items": base}, None)<|MERGE_RESOLUTION|>--- conflicted
+++ resolved
@@ -1,5 +1,4 @@
 """Riven agent: parental and survival support."""
-
 from __future__ import annotations
 
 import json
@@ -8,12 +7,8 @@
 from pathlib import Path
 from typing import Any, Dict, List, Tuple
 
-<<<<<<< HEAD
-from agents.base import BaseAgent, resolve_platform_log
-=======
 from agents.base import BaseAgent
 from agents.common.alog import info
->>>>>>> fe7dd914
 
 
 class RivenAgent(BaseAgent):
@@ -24,7 +19,6 @@
         super().__init__("riven", description="Parental and survival agent")
         self._log_dir = Path("logs/riven")
         self._log_dir.mkdir(parents=True, exist_ok=True)
-        self._platform_log = resolve_platform_log("riven")
 
     def _append_json(self, filename: str, entry: Dict[str, Any]) -> None:
         """Append structured entries to Riven's journal files."""
@@ -101,62 +95,12 @@
         return {"patients": summary, "escalate": alerts}
 
     def run(self, payload: Dict[str, Any]) -> Dict[str, Any]:
-<<<<<<< HEAD
-        """Execute Riven survival and parental utilities.
-
-        Commands: track_device, log_symptom, generate_protocol, bugout_map, wipe_device.
-        """
-=======
         """Dispatch Riven operations."""
->>>>>>> fe7dd914
         command = payload.get("command")
         args = payload.get("args", {})
         info("riven.command", {"command": command, "args": list(args.keys())})
         try:
             if command == "track_device":
-<<<<<<< HEAD
-                entry = {"device_id": args.get("device_id"), "location": args.get("location")}
-                self._append_json("device_track.json", entry)
-                return self._wrap(command, entry, None)
-
-            if command == "log_symptom":
-                entry = {"user": args.get("user"), "symptom": args.get("symptom")}
-                self._append_json("symptoms.json", entry)
-                # Simple alerting rules
-                symptom = (entry.get("symptom") or "").lower()
-                alert = "green"
-                if any(k in symptom for k in ["chest pain", "faint", "severe", "bleeding"]):
-                    alert = "red"
-                elif any(k in symptom for k in ["fever", "vomit", "dizzy"]):
-                    alert = "yellow"
-                entry["alert_level"] = alert
-                return self._wrap(command, entry, None)
-
-            if command == "generate_protocol":
-                title = args.get("title", "")
-                steps = [f"Step {i+1}: {s}" for i, s in enumerate(args.get("steps", []))]
-                protocol = {"title": title, "steps": steps}
-                return self._wrap(command, protocol, None)
-
-            if command == "bugout_map":
-                start = tuple(args.get("start", (0.0, 0.0)))
-                end = tuple(args.get("end", (0.0, 0.0)))
-                distance = self._haversine(start, end)
-                path = [start, end]
-                return self._wrap(command, {"distance_m": distance, "path": path}, None)
-
-            if command == "wipe_device":
-                target = Path(args.get("path", ""))
-                if not target.exists():
-                    return self._wrap(command, None, f"path not found: {target}")
-                if target.is_dir():
-                    shutil.rmtree(target)
-                else:
-                    target.unlink()
-                return self._wrap(command, {"deleted": str(target)}, None)
-
-            return self._wrap(command or "", None, f"unknown command '{command}'")
-=======
                 return {"success": True, "output": self.track_device(args.get("device_id"), args.get("location")), "error": None}
             if command == "log_symptom":
                 return {"success": True, "output": self.log_symptom(args.get("user"), args.get("symptom")), "error": None}
@@ -177,43 +121,5 @@
             if command == "medical_summary":
                 return {"success": True, "output": self.medical_summary(list(args.get("entries", []))), "error": None}
             raise ValueError(f"unknown command '{command}'")
->>>>>>> fe7dd914
         except Exception as exc:  # noqa: BLE001
-            return self._wrap(command or "", None, str(exc))
-
-    def _wrap(
-        self, command: str, details: Dict[str, Any] | None, error: str | None
-    ) -> Dict[str, Any]:
-        success = error is None
-        summary = (
-            f"Riven completed '{command}'" if success else f"Riven failed '{command}': {error}"
-        )
-        try:
-            with self._platform_log.open("a", encoding="utf-8") as fh:
-                fh.write(
-                    json.dumps({"command": command, "success": success, "error": error}) + "\n"
-                )
-        except Exception:
-            pass
-        return {
-            "success": success,
-            "output": {
-                "summary": summary,
-                "details": details or {},
-                "logs_path": str(self._platform_log),
-            },
-            "error": error,
-        }
-
-    def emergency_contact(self, name: str, phone: str) -> Dict[str, Any]:
-        """Store or return an emergency contact card."""
-        entry = {"name": name, "phone": phone}
-        self._append_json("contacts.json", entry)
-        return self._wrap("emergency_contact", entry, None)
-
-    def build_med_pack(self, context: str = "home") -> Dict[str, Any]:
-        """Provide a basic med pack checklist for the context."""
-        base = ["bandages", "antiseptic", "gloves", "analgesic", "gauze", "tape"]
-        if context == "travel":
-            base += ["electrolytes", "antiemetic", "antihistamine"]
-        return self._wrap("build_med_pack", {"context": context, "items": base}, None)+            return {"success": False, "output": None, "error": str(exc)}
