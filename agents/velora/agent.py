"""Velora agent: analytics and business automation."""

from __future__ import annotations

import csv
import json
from datetime import datetime
from pathlib import Path
from statistics import mean
from typing import Any, Dict, Iterable, List, Sequence

<<<<<<< HEAD
from agents.base import BaseAgent, resolve_platform_log

# Optional analytics tools:
# REQUIRES pandas — Not installed by default
#   pip install pandas
=======
from agents.base import BaseAgent
from agents.common.alog import info
>>>>>>> fe7dd914


class VeloraAgent(BaseAgent):
    """Transforms Nova's business telemetry into action."""

    def __init__(self) -> None:
        """Prepare storage for scheduled campaigns and exports."""
        super().__init__("velora", description="Business analytics agent")
        self._log_dir = Path("logs/velora")
        self._log_dir.mkdir(parents=True, exist_ok=True)
        self._platform_log = resolve_platform_log("velora")

    def _log(self, entry: Dict[str, Any]) -> None:
        try:
            self._platform_log.write_text(
                (
                    self._platform_log.read_text(encoding="utf-8")
                    if self._platform_log.exists()
                    else ""
                )
                + json.dumps(entry)
                + "\n",
                encoding="utf-8",
            )
        except Exception:
            pass

    def _wrap(
        self, command: str, details: Dict[str, Any] | None, error: str | None
    ) -> Dict[str, Any]:
        success = error is None
        summary = (
            f"Velora completed '{command}'" if success else f"Velora failed '{command}': {error}"
        )
        self._log({"command": command, "success": success, "error": error})
        return {
            "success": success,
            "output": {
                "summary": summary,
                "details": details or {},
                "logs_path": str(self._platform_log),
            },
            "error": error,
        }

    def generate_report(self, metrics: Dict[str, float]) -> Dict[str, Any]:
        """Summarize numeric metrics with total, average, and ranking."""
        total = sum(metrics.values())
        ranking = sorted(metrics.items(), key=lambda item: item[1], reverse=True)
        return {
            "total": total,
            "average": total / len(metrics) if metrics else 0.0,
            "metrics": metrics,
            "leaders": ranking[:3],
        }

    def schedule_post(self, content: str, when: str) -> Dict[str, Any]:
        """Persist scheduled campaign posts with ISO timestamps."""
        when_dt = datetime.fromisoformat(when)
        schedule_file = self._log_dir / "schedule.json"
        entries: List[Dict[str, Any]] = []
        if schedule_file.exists():
            entries = json.loads(schedule_file.read_text(encoding="utf-8"))
        entry = {"content": content, "when": when_dt.isoformat()}
        entries.append(entry)
        schedule_file.write_text(json.dumps(entries, ensure_ascii=False, indent=2), encoding="utf-8")
        return entry

    def forecast_revenue(self, history: Sequence[float]) -> Dict[str, float]:
        """Project next-period revenue using simple momentum and average growth."""
        if len(history) < 2:
            raise ValueError("history requires at least two points")
        momentum = history[-1] - history[-2]
        avg_growth = mean(
            history[i + 1] - history[i] for i in range(len(history) - 1)
        )
        forecast = history[-1] + (momentum + avg_growth) / 2
        return {"forecast": forecast, "momentum": momentum, "avg_growth": avg_growth}

    def export_crm(self, clients: Iterable[Dict[str, Any]]) -> Dict[str, Any]:
        """Export CRM roster to CSV for sovereign records."""
        path = self._log_dir / "crm.csv"
        with path.open("w", newline="", encoding="utf-8") as fh:
            writer = csv.DictWriter(fh, fieldnames=["name", "email", "tier"])
            writer.writeheader()
            for client in clients:
                writer.writerow(
                    {
                        "name": client.get("name"),
                        "email": client.get("email"),
                        "tier": client.get("tier", "standard"),
                    }
                )
        return {"exported": str(path)}

    def generate_ad_copy(self, product: str, audience: str) -> Dict[str, str]:
        """Produce conversion-optimized copy for paid placements."""
        copy = (
            f"{audience.title()}, experience {product} — crafted for those who refuse compromise."
        )
        return {"ad": copy, "cta": "Book a private walkthrough"}

    def segment_customers(self, clients: Iterable[Dict[str, Any]]) -> Dict[str, Any]:
        """Cluster customers by spend bands for tailored nurture sequences."""
        segments = {"sovereign": [], "growth": [], "drift": []}
        for client in clients:
            spend = float(client.get("lifetime_value", 0))
            if spend >= 5000:
                segments["sovereign"].append(client)
            elif spend >= 1000:
                segments["growth"].append(client)
            else:
                segments["drift"].append(client)
        return {"segments": {k: len(v) for k, v in segments.items()}, "details": segments}

    def calculate_ltv(self, monthly_spend: float, retention_months: int, margin: float = 0.6) -> Dict[str, float]:
        """Compute lifetime value using deterministic gross margin."""
        ltv = monthly_spend * retention_months * margin
        return {"ltv": ltv, "margin": margin}

    def funnel_health(self, stages: Dict[str, int]) -> Dict[str, Any]:
        """Evaluate funnel conversion rates and flag drop-off points."""
        ordered = ["impressions", "visits", "leads", "customers"]
        conversions: Dict[str, float] = {}
        alerts: List[str] = []
        for i in range(len(ordered) - 1):
            start, end = ordered[i], ordered[i + 1]
            start_count, end_count = stages.get(start, 0), stages.get(end, 0)
            rate = (end_count / start_count) if start_count else 0.0
            conversions[f"{start}_to_{end}"] = rate
            if start_count and rate < 0.05:
                alerts.append(f"Severe drop between {start} and {end}")
        return {"conversions": conversions, "alerts": alerts}

    def run(self, payload: Dict[str, Any]) -> Dict[str, Any]:
<<<<<<< HEAD
        """Execute Velora analytics operations.

        Common commands include generate_report, schedule_post, forecast_revenue,
        crm_export, ad_generate, analyze_dataset.
        """
=======
        """Route Velora commands to analytics routines."""
>>>>>>> fe7dd914
        command = payload.get("command")
        args = payload.get("args", {})
        info("velora.command", {"command": command, "args": list(args.keys())})
        try:
            if command == "generate_report":
<<<<<<< HEAD
                data: Dict[str, float] = args.get("data", {})
                total = sum(data.values())
                avg = total / len(data) if data else 0
                details = {"total": total, "average": avg, "metrics": data}
                return self._wrap(command, details, None)

            if command == "schedule_post":
                content = args.get("content", "")
                when = datetime.fromisoformat(args.get("when"))
                schedule_file = self._log_dir / "schedule.json"
                entries: List[Dict[str, Any]] = []
                if schedule_file.exists():
                    entries = json.loads(schedule_file.read_text(encoding="utf-8"))
                entry = {"content": content, "when": when.isoformat()}
                entries.append(entry)
                schedule_file.write_text(
                    json.dumps(entries, ensure_ascii=False, indent=2), encoding="utf-8"
                )
                return self._wrap(command, entry, None)

            if command == "forecast_revenue":
                history: List[float] = args.get("history", [])
                if len(history) < 2:
                    raise ValueError("history requires at least two points")
                growth = history[-1] - history[-2]
                forecast = history[-1] + growth
                return self._wrap(command, {"forecast": forecast}, None)

            if command == "crm_export":
                clients: List[Dict[str, Any]] = args.get("clients", [])
                path = self._log_dir / "crm.csv"
                with path.open("w", newline="", encoding="utf-8") as fh:
                    writer = csv.DictWriter(fh, fieldnames=["name", "email"])
                    writer.writeheader()
                    for c in clients:
                        writer.writerow({"name": c.get("name"), "email": c.get("email")})
                return self._wrap(command, {"exported": str(path)}, None)

            if command == "ad_generate":
                product = args.get("product", "")
                audience = args.get("audience", "")
                copy = f"Attention {audience}! Experience the power of {product}."
                return self._wrap(command, {"ad": copy}, None)

            if command == "analyze_dataset":
                # Accept CSV or JSON file
                path = Path(args.get("path", ""))
                if not path.is_file():
                    return self._wrap(command, None, f"dataset not found: {path}")
                # Try pandas for richer analysis
                df = None
                try:
                    import pandas as pd  # type: ignore

                    if path.suffix.lower() == ".csv":
                        df = pd.read_csv(path)
                    else:
                        df = pd.read_json(path)
                    summary = {
                        "rows": int(df.shape[0]),
                        "cols": int(df.shape[1]),
                        "columns": list(map(str, df.columns)),
                    }
                    numeric = df.select_dtypes(include=["number"]).describe().to_dict()
                    details = {"summary": summary, "numeric_stats": numeric}
                    return self._wrap(command, details, None)
                except Exception:
                    # Lightweight fallback without pandas
                    try:
                        if path.suffix.lower() == ".csv":
                            with path.open("r", encoding="utf-8") as fh:
                                reader = csv.DictReader(fh)
                                rows = list(reader)
                                cols = reader.fieldnames or []
                        else:
                            rows = json.loads(path.read_text(encoding="utf-8"))
                            if isinstance(rows, dict):
                                rows = [rows]
                            cols = list(rows[0].keys()) if rows else []
                        details = {"rows": len(rows), "columns": cols[:50]}
                        return self._wrap(command, details, None)
                    except Exception as e:
                        return self._wrap(command, None, str(e))

            return self._wrap(command or "", None, f"unknown command '{command}'")
=======
                return {"success": True, "output": self.generate_report(args.get("data", {})), "error": None}
            if command == "schedule_post":
                return {"success": True, "output": self.schedule_post(args.get("content", ""), args.get("when")), "error": None}
            if command == "forecast_revenue":
                return {"success": True, "output": self.forecast_revenue(args.get("history", [])), "error": None}
            if command == "crm_export":
                return {"success": True, "output": self.export_crm(args.get("clients", [])), "error": None}
            if command == "ad_generate":
                return {"success": True, "output": self.generate_ad_copy(args.get("product", ""), args.get("audience", "")), "error": None}
            if command == "segment_customers":
                return {"success": True, "output": self.segment_customers(args.get("clients", [])), "error": None}
            if command == "calculate_ltv":
                return {
                    "success": True,
                    "output": self.calculate_ltv(
                        float(args.get("monthly_spend", 0.0)),
                        int(args.get("retention_months", 1)),
                        float(args.get("margin", 0.6)),
                    ),
                    "error": None,
                }
            if command == "funnel_health":
                return {"success": True, "output": self.funnel_health(args.get("stages", {})), "error": None}
            raise ValueError(f"unknown command '{command}'")
>>>>>>> fe7dd914
        except Exception as exc:  # noqa: BLE001
            return self._wrap(command or "", None, str(exc))

    def generate_funnel_report(self, events: List[Dict[str, Any]]) -> Dict[str, Any]:
        """Compute a simple conversion funnel from event data."""
        stages = ["view", "click", "signup", "purchase"]
        counts = {s: 0 for s in stages}
        for e in events:
            s = str(e.get("stage", "")).lower()
            if s in counts:
                counts[s] += 1
        return self._wrap("generate_funnel_report", {"stages": counts}, None)

    def segment_audience(self, users: List[Dict[str, Any]]) -> Dict[str, Any]:
        """Segment users by rough activity level."""
        segments = {"low": 0, "medium": 0, "high": 0}
        for u in users:
            a = int(u.get("activity", 0))
            if a >= 80:
                segments["high"] += 1
            elif a >= 30:
                segments["medium"] += 1
            else:
                segments["low"] += 1
        return self._wrap("segment_audience", {"segments": segments}, None)

    def forecast_kpis(self, history: Dict[str, List[float]]) -> Dict[str, Any]:
        """Naive last-delta forecast per KPI."""
        out: Dict[str, float] = {}
        for k, series in history.items():
            if len(series) >= 2:
                out[k] = series[-1] + (series[-1] - series[-2])
        return self._wrap("forecast_kpis", {"forecast": out}, None)<|MERGE_RESOLUTION|>--- conflicted
+++ resolved
@@ -1,5 +1,4 @@
 """Velora agent: analytics and business automation."""
-
 from __future__ import annotations
 
 import csv
@@ -9,16 +8,8 @@
 from statistics import mean
 from typing import Any, Dict, Iterable, List, Sequence
 
-<<<<<<< HEAD
-from agents.base import BaseAgent, resolve_platform_log
-
-# Optional analytics tools:
-# REQUIRES pandas — Not installed by default
-#   pip install pandas
-=======
 from agents.base import BaseAgent
 from agents.common.alog import info
->>>>>>> fe7dd914
 
 
 class VeloraAgent(BaseAgent):
@@ -29,40 +20,6 @@
         super().__init__("velora", description="Business analytics agent")
         self._log_dir = Path("logs/velora")
         self._log_dir.mkdir(parents=True, exist_ok=True)
-        self._platform_log = resolve_platform_log("velora")
-
-    def _log(self, entry: Dict[str, Any]) -> None:
-        try:
-            self._platform_log.write_text(
-                (
-                    self._platform_log.read_text(encoding="utf-8")
-                    if self._platform_log.exists()
-                    else ""
-                )
-                + json.dumps(entry)
-                + "\n",
-                encoding="utf-8",
-            )
-        except Exception:
-            pass
-
-    def _wrap(
-        self, command: str, details: Dict[str, Any] | None, error: str | None
-    ) -> Dict[str, Any]:
-        success = error is None
-        summary = (
-            f"Velora completed '{command}'" if success else f"Velora failed '{command}': {error}"
-        )
-        self._log({"command": command, "success": success, "error": error})
-        return {
-            "success": success,
-            "output": {
-                "summary": summary,
-                "details": details or {},
-                "logs_path": str(self._platform_log),
-            },
-            "error": error,
-        }
 
     def generate_report(self, metrics: Dict[str, float]) -> Dict[str, Any]:
         """Summarize numeric metrics with total, average, and ranking."""
@@ -154,107 +111,12 @@
         return {"conversions": conversions, "alerts": alerts}
 
     def run(self, payload: Dict[str, Any]) -> Dict[str, Any]:
-<<<<<<< HEAD
-        """Execute Velora analytics operations.
-
-        Common commands include generate_report, schedule_post, forecast_revenue,
-        crm_export, ad_generate, analyze_dataset.
-        """
-=======
         """Route Velora commands to analytics routines."""
->>>>>>> fe7dd914
         command = payload.get("command")
         args = payload.get("args", {})
         info("velora.command", {"command": command, "args": list(args.keys())})
         try:
             if command == "generate_report":
-<<<<<<< HEAD
-                data: Dict[str, float] = args.get("data", {})
-                total = sum(data.values())
-                avg = total / len(data) if data else 0
-                details = {"total": total, "average": avg, "metrics": data}
-                return self._wrap(command, details, None)
-
-            if command == "schedule_post":
-                content = args.get("content", "")
-                when = datetime.fromisoformat(args.get("when"))
-                schedule_file = self._log_dir / "schedule.json"
-                entries: List[Dict[str, Any]] = []
-                if schedule_file.exists():
-                    entries = json.loads(schedule_file.read_text(encoding="utf-8"))
-                entry = {"content": content, "when": when.isoformat()}
-                entries.append(entry)
-                schedule_file.write_text(
-                    json.dumps(entries, ensure_ascii=False, indent=2), encoding="utf-8"
-                )
-                return self._wrap(command, entry, None)
-
-            if command == "forecast_revenue":
-                history: List[float] = args.get("history", [])
-                if len(history) < 2:
-                    raise ValueError("history requires at least two points")
-                growth = history[-1] - history[-2]
-                forecast = history[-1] + growth
-                return self._wrap(command, {"forecast": forecast}, None)
-
-            if command == "crm_export":
-                clients: List[Dict[str, Any]] = args.get("clients", [])
-                path = self._log_dir / "crm.csv"
-                with path.open("w", newline="", encoding="utf-8") as fh:
-                    writer = csv.DictWriter(fh, fieldnames=["name", "email"])
-                    writer.writeheader()
-                    for c in clients:
-                        writer.writerow({"name": c.get("name"), "email": c.get("email")})
-                return self._wrap(command, {"exported": str(path)}, None)
-
-            if command == "ad_generate":
-                product = args.get("product", "")
-                audience = args.get("audience", "")
-                copy = f"Attention {audience}! Experience the power of {product}."
-                return self._wrap(command, {"ad": copy}, None)
-
-            if command == "analyze_dataset":
-                # Accept CSV or JSON file
-                path = Path(args.get("path", ""))
-                if not path.is_file():
-                    return self._wrap(command, None, f"dataset not found: {path}")
-                # Try pandas for richer analysis
-                df = None
-                try:
-                    import pandas as pd  # type: ignore
-
-                    if path.suffix.lower() == ".csv":
-                        df = pd.read_csv(path)
-                    else:
-                        df = pd.read_json(path)
-                    summary = {
-                        "rows": int(df.shape[0]),
-                        "cols": int(df.shape[1]),
-                        "columns": list(map(str, df.columns)),
-                    }
-                    numeric = df.select_dtypes(include=["number"]).describe().to_dict()
-                    details = {"summary": summary, "numeric_stats": numeric}
-                    return self._wrap(command, details, None)
-                except Exception:
-                    # Lightweight fallback without pandas
-                    try:
-                        if path.suffix.lower() == ".csv":
-                            with path.open("r", encoding="utf-8") as fh:
-                                reader = csv.DictReader(fh)
-                                rows = list(reader)
-                                cols = reader.fieldnames or []
-                        else:
-                            rows = json.loads(path.read_text(encoding="utf-8"))
-                            if isinstance(rows, dict):
-                                rows = [rows]
-                            cols = list(rows[0].keys()) if rows else []
-                        details = {"rows": len(rows), "columns": cols[:50]}
-                        return self._wrap(command, details, None)
-                    except Exception as e:
-                        return self._wrap(command, None, str(e))
-
-            return self._wrap(command or "", None, f"unknown command '{command}'")
-=======
                 return {"success": True, "output": self.generate_report(args.get("data", {})), "error": None}
             if command == "schedule_post":
                 return {"success": True, "output": self.schedule_post(args.get("content", ""), args.get("when")), "error": None}
@@ -279,37 +141,5 @@
             if command == "funnel_health":
                 return {"success": True, "output": self.funnel_health(args.get("stages", {})), "error": None}
             raise ValueError(f"unknown command '{command}'")
->>>>>>> fe7dd914
         except Exception as exc:  # noqa: BLE001
-            return self._wrap(command or "", None, str(exc))
-
-    def generate_funnel_report(self, events: List[Dict[str, Any]]) -> Dict[str, Any]:
-        """Compute a simple conversion funnel from event data."""
-        stages = ["view", "click", "signup", "purchase"]
-        counts = {s: 0 for s in stages}
-        for e in events:
-            s = str(e.get("stage", "")).lower()
-            if s in counts:
-                counts[s] += 1
-        return self._wrap("generate_funnel_report", {"stages": counts}, None)
-
-    def segment_audience(self, users: List[Dict[str, Any]]) -> Dict[str, Any]:
-        """Segment users by rough activity level."""
-        segments = {"low": 0, "medium": 0, "high": 0}
-        for u in users:
-            a = int(u.get("activity", 0))
-            if a >= 80:
-                segments["high"] += 1
-            elif a >= 30:
-                segments["medium"] += 1
-            else:
-                segments["low"] += 1
-        return self._wrap("segment_audience", {"segments": segments}, None)
-
-    def forecast_kpis(self, history: Dict[str, List[float]]) -> Dict[str, Any]:
-        """Naive last-delta forecast per KPI."""
-        out: Dict[str, float] = {}
-        for k, series in history.items():
-            if len(series) >= 2:
-                out[k] = series[-1] + (series[-1] - series[-2])
-        return self._wrap("forecast_kpis", {"forecast": out}, None)+            return {"success": False, "output": None, "error": str(exc)}