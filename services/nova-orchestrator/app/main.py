from __future__ import annotations

import asyncio
import os
import socket
import sys
import time
import uuid
from datetime import datetime, timezone
from pathlib import Path
from typing import Any, Dict

from fastapi import Depends, FastAPI, HTTPException, Request, status
from pydantic import BaseModel

# Ensure project root on sys.path for agents/core/env imports when running in container
PROJECT_ROOT_CANDIDATES = [Path(__file__).resolve().parents[3], Path('/app')]
for cand in PROJECT_ROOT_CANDIDATES:
    if cand.exists() and str(cand) not in sys.path:
        sys.path.append(str(cand))

<<<<<<< HEAD
from env.identity import load_identity, CONFIG_PATH  # noqa: E402
from core.registry import AgentResponse, AgentRegistry  # noqa: E402
=======
from env.identity import load_identity  # noqa: E402
from agents.nova.agent import NovaAgent  # noqa: E402
from agents.common.security import IdentityClaims, authorize_headers, JWTVerificationError  # noqa: E402
from core.registry import AgentResponse  # noqa: E402
>>>>>>> fe7dd914


class OrchestrationRequest(BaseModel):
    agent: str
    command: str
    args: dict = {}
    log: bool = False


def _ensure_logs_dir() -> Path:
    p = Path("/logs")
    p.mkdir(parents=True, exist_ok=True)
    return p


app = FastAPI(title="Nova Orchestrator")

IDENTITY = load_identity()
# Explicit standard identity log line
try:
    print(f"[NovaOS] identity loaded from {CONFIG_PATH.resolve()}")
except Exception:
    pass
SERVICE_NAME = "nova-orchestrator"
GIT_COMMIT = os.getenv("GIT_COMMIT", "unknown")
AGENT_TOKEN = os.getenv("AGENT_SHARED_TOKEN") or os.getenv("NOVA_AGENT_TOKEN", "")
<<<<<<< HEAD
SERVICE_VERSION = IDENTITY.get("version", os.getenv("NOVA_ORCHESTRATOR_VERSION", "0.0.0"))
_orchestrator_log = _ensure_logs_dir() / "orchestrator.log"

# Local agent registry using in-process agent implementations
_registry = AgentRegistry(token=None)
_agent_instances: Dict[str, Any] = {}

=======
INTERNAL_TOKEN = os.getenv("INTERNAL_TOKEN", "")
>>>>>>> fe7dd914

def _get_agent_instance(name: str):
    """Lazy import and cache agent singletons by name."""
    key = name.lower()
    if key in _agent_instances:
        return _agent_instances[key]
    try:
        if key == "glitch":
            from agents.glitch.agent import GlitchAgent as _Cls  # type: ignore
        elif key == "lyra":
            from agents.lyra.agent import LyraAgent as _Cls  # type: ignore
        elif key == "velora":
            from agents.velora.agent import VeloraAgent as _Cls  # type: ignore
        elif key == "audita":
            from agents.audita.agent import AuditaAgent as _Cls  # type: ignore
        elif key == "riven":
            from agents.riven.agent import RivenAgent as _Cls  # type: ignore
        elif key == "echo":
            from agents.echo.agent import EchoAgent as _Cls  # type: ignore
        else:
            raise KeyError(f"unknown agent '{name}'")
        inst = _Cls()
        _agent_instances[key] = inst
        # Register in central registry for standardized logging (job logs per agent)
        try:
            _registry.register(key, inst)
        except Exception:
            pass
        return inst
    except Exception as e:  # noqa: BLE001
        raise HTTPException(status_code=404, detail=str(e))

_required_roles = {
    role.strip().lower()
    for role in os.getenv("NOVA_ORCHESTRATOR_ROLES", "godmode,superadmin").split(",")
    if role.strip()
}


def require_identity(request: Request) -> IdentityClaims:
    try:
        roles = _required_roles or None
        return authorize_headers(request.headers, required_roles=roles)
    except JWTVerificationError as exc:
        raise HTTPException(status_code=401, detail=str(exc)) from exc


def enforce_internal_token(request: Request) -> None:
    if not INTERNAL_TOKEN:
        return
    token = request.headers.get("x-internal-token")
    if token != INTERNAL_TOKEN:
        raise HTTPException(status_code=status.HTTP_401_UNAUTHORIZED, detail="internal access only")


@app.on_event("startup")
async def on_startup() -> None:
    # Log identity message explicitly (aligned with sovereign standard)
    # Identity loader already prints the path; just ensuring startup clarity
    print(f"{SERVICE_NAME} online: version={IDENTITY.get('version')} commit={GIT_COMMIT}")
    # Start self-registration heartbeat to core-api
    app.state._hb_task = asyncio.create_task(_heartbeat_loop())
    # Preload common agents (lazy loading will also work)
    for a in ["glitch", "lyra", "velora", "audita", "riven", "echo"]:
        try:
            _get_agent_instance(a)
        except Exception:
            # Non-fatal; agent can still be imported on-demand later
            pass


@app.on_event("shutdown")
async def on_shutdown() -> None:
    task = getattr(app.state, "_hb_task", None)
    if task:
        task.cancel()


async def _heartbeat_loop() -> None:
    import httpx

    ttl = 90
    payload = {
        "agent": "nova",
        "version": IDENTITY.get("version", "0.0.0"),
        "host": socket.gethostname(),
        "pid": os.getpid(),
        "capabilities": ["orchestrate", "proxy"],
    }
    headers = {"x-agent-token": AGENT_TOKEN}

    while True:
        try:
            core_api_url = os.getenv("CORE_API_URL", "http://core-api:8000")
            url = f"{core_api_url}/api/v1/agent/heartbeat"
            async with httpx.AsyncClient(timeout=10.0) as client:
                await client.post(url, json=payload, headers=headers)
        except Exception as e:  # noqa: BLE001
            print(f"heartbeat failed: {e}")
        await asyncio.sleep(ttl // 2)


@app.get("/internal/healthz")
async def healthz(request: Request) -> Dict[str, str]:
    enforce_internal_token(request)
    return {"status": "ok"}


@app.get("/internal/readyz")
async def readyz(request: Request) -> Dict[str, str]:
    enforce_internal_token(request)
    return {"status": "ok"}


@app.get("/version")
async def version() -> Dict[str, Any]:
    return {
        "service": SERVICE_NAME,
        "name": IDENTITY.get("name", "NovaOS"),
        "version": SERVICE_VERSION,
        "commit": GIT_COMMIT,
        "timestamp": datetime.now(timezone.utc).isoformat(),
    }


@app.get("/status")
async def status() -> Dict[str, Any]:
    return {
        "agent": "nova",
        "uptime": time.time(),
        "registry": {"base_url": os.getenv("CORE_API_URL", "http://core-api:8000")},
    }


@app.post("/run")
<<<<<<< HEAD
async def run(req: OrchestrationRequest) -> Dict[str, Any]:
    # Log orchestration request
    try:
        with _orchestrator_log.open("a", encoding="utf-8") as fh:
            fh.write(
                f"{datetime.now(timezone.utc).isoformat()} agent={req.agent} command={req.command}\n"
            )
    except Exception:
        pass

    # Resolve agent and execute via central registry
    _get_agent_instance(req.agent)
    job = {"command": req.command, "args": req.args, "log": bool(req.log)}
    try:
        resp: AgentResponse = _registry.call(req.agent, job, token=AGENT_TOKEN)
        # Flatten structured output to top-level as required
        summary = details = logs_path = None
        if isinstance(resp.output, dict):
            summary = resp.output.get("summary")
            details = resp.output.get("details")
            logs_path = resp.output.get("logs_path")
        return {
            "success": resp.success,
            "summary": summary,
            "details": details,
            "logs_path": logs_path,
            "error": resp.error,
        }
    except Exception as e:  # noqa: BLE001
        return {
            "success": False,
            "summary": None,
            "details": None,
            "logs_path": None,
            "error": str(e),
        }
=======
async def run(job: Job, identity: IdentityClaims = Depends(require_identity)) -> Dict[str, Any]:
    request_id = uuid.uuid4().hex
    try:
        payload = {
            "agent": job.args.get("agent") or job.args.get("target") or "",
            "command": job.command,
            "args": job.args,
            "log": job.log,
            "token": AGENT_TOKEN,
            "role": identity.role.upper(),
            "source": "nova-orchestrator",
            "request_id": request_id,
            "identity": {
                "subject": identity.subject,
                "email": identity.email,
                "role": identity.role,
            },
        }
        if not payload["agent"]:
            raise HTTPException(status_code=400, detail="missing 'agent' in args")
        result = _nova.run(payload)
        result.setdefault("request_id", request_id)
        return result
    except HTTPException:
        raise
    except Exception as e:  # noqa: BLE001
        return {"success": False, "output": None, "error": str(e), "request_id": request_id}
>>>>>>> fe7dd914
<|MERGE_RESOLUTION|>--- conflicted
+++ resolved
@@ -19,83 +19,70 @@
     if cand.exists() and str(cand) not in sys.path:
         sys.path.append(str(cand))
 
-<<<<<<< HEAD
-from env.identity import load_identity, CONFIG_PATH  # noqa: E402
-from core.registry import AgentResponse, AgentRegistry  # noqa: E402
-=======
 from env.identity import load_identity  # noqa: E402
 from agents.nova.agent import NovaAgent  # noqa: E402
 from agents.common.security import IdentityClaims, authorize_headers, JWTVerificationError  # noqa: E402
 from core.registry import AgentResponse  # noqa: E402
->>>>>>> fe7dd914
-
-
-class OrchestrationRequest(BaseModel):
-    agent: str
+
+
+class Job(BaseModel):
     command: str
     args: dict = {}
     log: bool = False
 
 
-def _ensure_logs_dir() -> Path:
-    p = Path("/logs")
-    p.mkdir(parents=True, exist_ok=True)
-    return p
+class ProxyRegistry:
+    """HTTP proxy to core-api /agents/{agent} endpoint to satisfy NovaAgent contract."""
+
+    def __init__(self, base_url: str, token: str, allow_roles: str = "GODMODE") -> None:
+        self.base_url = base_url.rstrip('/')
+        self.token = token
+        self.allow_role = allow_roles
+
+    def call(
+        self, name: str, job: Dict[str, Any], token: str | None = None, role: str | None = None
+    ) -> AgentResponse:
+        import httpx
+
+        url = f"{self.base_url}/agents/{name}"
+        headers = {
+            "authorization": f"Bearer {self.token}",
+            "x-role": (role or self.allow_role),
+        }
+        resp = httpx.post(
+            url,
+            json={
+                "command": job.get("command"),
+                "args": job.get("args", {}),
+                "log": bool(job.get("log")),
+            },
+            headers=headers,
+            timeout=30.0,
+        )
+        data = (
+            resp.json()
+            if resp.content
+            else {"success": False, "output": None, "error": f"HTTP {resp.status_code}"}
+        )
+        return AgentResponse(
+            agent=name,
+            success=bool(data.get("success")),
+            output=data.get("output"),
+            error=data.get("error"),
+        )
 
 
 app = FastAPI(title="Nova Orchestrator")
 
 IDENTITY = load_identity()
-# Explicit standard identity log line
-try:
-    print(f"[NovaOS] identity loaded from {CONFIG_PATH.resolve()}")
-except Exception:
-    pass
 SERVICE_NAME = "nova-orchestrator"
 GIT_COMMIT = os.getenv("GIT_COMMIT", "unknown")
+CORE_API_URL = os.getenv("CORE_API_URL", "http://core-api:8000")
 AGENT_TOKEN = os.getenv("AGENT_SHARED_TOKEN") or os.getenv("NOVA_AGENT_TOKEN", "")
-<<<<<<< HEAD
-SERVICE_VERSION = IDENTITY.get("version", os.getenv("NOVA_ORCHESTRATOR_VERSION", "0.0.0"))
-_orchestrator_log = _ensure_logs_dir() / "orchestrator.log"
-
-# Local agent registry using in-process agent implementations
-_registry = AgentRegistry(token=None)
-_agent_instances: Dict[str, Any] = {}
-
-=======
 INTERNAL_TOKEN = os.getenv("INTERNAL_TOKEN", "")
->>>>>>> fe7dd914
-
-def _get_agent_instance(name: str):
-    """Lazy import and cache agent singletons by name."""
-    key = name.lower()
-    if key in _agent_instances:
-        return _agent_instances[key]
-    try:
-        if key == "glitch":
-            from agents.glitch.agent import GlitchAgent as _Cls  # type: ignore
-        elif key == "lyra":
-            from agents.lyra.agent import LyraAgent as _Cls  # type: ignore
-        elif key == "velora":
-            from agents.velora.agent import VeloraAgent as _Cls  # type: ignore
-        elif key == "audita":
-            from agents.audita.agent import AuditaAgent as _Cls  # type: ignore
-        elif key == "riven":
-            from agents.riven.agent import RivenAgent as _Cls  # type: ignore
-        elif key == "echo":
-            from agents.echo.agent import EchoAgent as _Cls  # type: ignore
-        else:
-            raise KeyError(f"unknown agent '{name}'")
-        inst = _Cls()
-        _agent_instances[key] = inst
-        # Register in central registry for standardized logging (job logs per agent)
-        try:
-            _registry.register(key, inst)
-        except Exception:
-            pass
-        return inst
-    except Exception as e:  # noqa: BLE001
-        raise HTTPException(status_code=404, detail=str(e))
+
+_registry = ProxyRegistry(CORE_API_URL, token=AGENT_TOKEN)
+_nova = NovaAgent(_registry)
 
 _required_roles = {
     role.strip().lower()
@@ -127,13 +114,6 @@
     print(f"{SERVICE_NAME} online: version={IDENTITY.get('version')} commit={GIT_COMMIT}")
     # Start self-registration heartbeat to core-api
     app.state._hb_task = asyncio.create_task(_heartbeat_loop())
-    # Preload common agents (lazy loading will also work)
-    for a in ["glitch", "lyra", "velora", "audita", "riven", "echo"]:
-        try:
-            _get_agent_instance(a)
-        except Exception:
-            # Non-fatal; agent can still be imported on-demand later
-            pass
 
 
 @app.on_event("shutdown")
@@ -158,8 +138,7 @@
 
     while True:
         try:
-            core_api_url = os.getenv("CORE_API_URL", "http://core-api:8000")
-            url = f"{core_api_url}/api/v1/agent/heartbeat"
+            url = f"{CORE_API_URL}/api/v1/agent/heartbeat"
             async with httpx.AsyncClient(timeout=10.0) as client:
                 await client.post(url, json=payload, headers=headers)
         except Exception as e:  # noqa: BLE001
@@ -184,7 +163,7 @@
     return {
         "service": SERVICE_NAME,
         "name": IDENTITY.get("name", "NovaOS"),
-        "version": SERVICE_VERSION,
+        "version": IDENTITY.get("version", "0.0.0"),
         "commit": GIT_COMMIT,
         "timestamp": datetime.now(timezone.utc).isoformat(),
     }
@@ -195,49 +174,11 @@
     return {
         "agent": "nova",
         "uptime": time.time(),
-        "registry": {"base_url": os.getenv("CORE_API_URL", "http://core-api:8000")},
+        "registry": {"base_url": CORE_API_URL},
     }
 
 
 @app.post("/run")
-<<<<<<< HEAD
-async def run(req: OrchestrationRequest) -> Dict[str, Any]:
-    # Log orchestration request
-    try:
-        with _orchestrator_log.open("a", encoding="utf-8") as fh:
-            fh.write(
-                f"{datetime.now(timezone.utc).isoformat()} agent={req.agent} command={req.command}\n"
-            )
-    except Exception:
-        pass
-
-    # Resolve agent and execute via central registry
-    _get_agent_instance(req.agent)
-    job = {"command": req.command, "args": req.args, "log": bool(req.log)}
-    try:
-        resp: AgentResponse = _registry.call(req.agent, job, token=AGENT_TOKEN)
-        # Flatten structured output to top-level as required
-        summary = details = logs_path = None
-        if isinstance(resp.output, dict):
-            summary = resp.output.get("summary")
-            details = resp.output.get("details")
-            logs_path = resp.output.get("logs_path")
-        return {
-            "success": resp.success,
-            "summary": summary,
-            "details": details,
-            "logs_path": logs_path,
-            "error": resp.error,
-        }
-    except Exception as e:  # noqa: BLE001
-        return {
-            "success": False,
-            "summary": None,
-            "details": None,
-            "logs_path": None,
-            "error": str(e),
-        }
-=======
 async def run(job: Job, identity: IdentityClaims = Depends(require_identity)) -> Dict[str, Any]:
     request_id = uuid.uuid4().hex
     try:
@@ -264,5 +205,4 @@
     except HTTPException:
         raise
     except Exception as e:  # noqa: BLE001
-        return {"success": False, "output": None, "error": str(e), "request_id": request_id}
->>>>>>> fe7dd914
+        return {"success": False, "output": None, "error": str(e), "request_id": request_id}