from __future__ import annotations

import os
import asyncio
import socket
from datetime import datetime, timezone
from typing import Any, Dict

from fastapi import Depends, FastAPI, WebSocket, WebSocketDisconnect, Query, HTTPException, status

from .auth import get_current_user
from .rooms import can_join
from .ws import RoomHub
from .deps import get_redis
from agents.echo.agent import EchoAgent  # type: ignore
from env.identity import load_identity, CONFIG_PATH  # type: ignore

app = FastAPI(title="Echo Relay")
hub = RoomHub()

IDENTITY = load_identity()
try:
    print(f"[NovaOS] identity loaded from {CONFIG_PATH.resolve()}")
except Exception:
    pass

SERVICE_NAME = "echo"
GIT_COMMIT = os.getenv("GIT_COMMIT", "unknown")
CORE_API_URL = os.getenv("CORE_API_URL", "http://core-api:8000")
AGENT_TOKEN = os.getenv("AGENT_SHARED_TOKEN", "")
<<<<<<< HEAD
SERVICE_VERSION = IDENTITY.get("version", os.getenv("ECHO_VERSION", "0.0.0"))

_agent = EchoAgent()
=======
INTERNAL_TOKEN = os.getenv("INTERNAL_TOKEN", "")


def enforce_internal_token(request: Request) -> None:
    if not INTERNAL_TOKEN:
        return
    token = request.headers.get("x-internal-token")
    if token != INTERNAL_TOKEN:
        raise HTTPException(status_code=status.HTTP_401_UNAUTHORIZED, detail="internal access only")
>>>>>>> fe7dd914


@app.on_event("startup")
async def startup_event() -> None:
    app.state._hb_task = asyncio.create_task(_heartbeat_loop())


@app.on_event("shutdown")
async def shutdown_event() -> None:
    task = getattr(app.state, "_hb_task", None)
    if task:
        task.cancel()


@app.get("/internal/healthz")
async def internal_healthz(request: Request):
    enforce_internal_token(request)
    return {"status": "ok"}


@app.get("/internal/readyz")
async def internal_readyz(request: Request):
    enforce_internal_token(request)
    return {"status": "ok"}


@app.get("/healthz")
async def healthz(redis=Depends(get_redis)):
    pong = await redis.ping()
    if not pong:
        raise HTTPException(status_code=503, detail="redis not ready")
    return {"status": "ok"}


@app.get("/readyz")
async def readyz(redis=Depends(get_redis)):
    pong = await redis.ping()
    if not pong:
        raise HTTPException(status_code=503, detail="redis not ready")
    return {"status": "ok"}


@app.get("/version")
async def version() -> Dict[str, Any]:
    return {
        "service": SERVICE_NAME,
        "name": IDENTITY.get("name", "NovaOS"),
        "version": SERVICE_VERSION,
        "commit": GIT_COMMIT,
        "timestamp": datetime.now(timezone.utc).isoformat(),
    }


@app.get("/status")
async def status_page() -> Dict[str, Any]:
    return {
        "agent": SERVICE_NAME,
        "ws_rooms": list(hub.rooms.keys()),
    }


@app.websocket("/ws")
async def ws_endpoint(websocket: WebSocket, room: str = Query(...)):
    try:
        user = await get_current_user(websocket)
    except HTTPException:
        await websocket.accept()
        await websocket.close(code=4401)
        return
    if not await can_join(room, user):
        await websocket.accept()
        await websocket.close(code=4403)
        return
    await websocket.accept()
    try:
        await hub.handle_socket(room, user, websocket)
    except WebSocketDisconnect:
        return
    except Exception:  # noqa: BLE001
        try:
            await websocket.close(code=1011)
        finally:
            return


@app.post("/run")
async def run(job: Dict[str, Any]) -> Dict[str, Any]:
    try:
        command = job.get("command")
        args = job.get("args", {})
        if not isinstance(args, dict):
            args = {}
        return _agent.run({"command": command, "args": args})
    except Exception as e:  # noqa: BLE001
        return {"success": False, "output": None, "error": str(e)}


async def _heartbeat_loop() -> None:
    import httpx

    ttl = 90
    headers = {"x-agent-token": AGENT_TOKEN} if AGENT_TOKEN else {}
    payload = {
        "agent": SERVICE_NAME,
        "version": IDENTITY.get("version", "0.0.0"),
        "host": socket.gethostname(),
        "pid": os.getpid(),
        "capabilities": ["comms", "relay", "websocket"],
    }

    while True:
        try:
            url = f"{CORE_API_URL.rstrip('/')}/api/v1/agent/heartbeat"
            async with httpx.AsyncClient(timeout=10.0) as client:
                await client.post(url, json=payload, headers=headers)
        except Exception as e:  # noqa: BLE001
            print(f"heartbeat failed: {e}")
        await asyncio.sleep(ttl // 2)<|MERGE_RESOLUTION|>--- conflicted
+++ resolved
@@ -12,7 +12,6 @@
 from .rooms import can_join
 from .ws import RoomHub
 from .deps import get_redis
-from agents.echo.agent import EchoAgent  # type: ignore
 from env.identity import load_identity, CONFIG_PATH  # type: ignore
 
 app = FastAPI(title="Echo Relay")
@@ -28,11 +27,6 @@
 GIT_COMMIT = os.getenv("GIT_COMMIT", "unknown")
 CORE_API_URL = os.getenv("CORE_API_URL", "http://core-api:8000")
 AGENT_TOKEN = os.getenv("AGENT_SHARED_TOKEN", "")
-<<<<<<< HEAD
-SERVICE_VERSION = IDENTITY.get("version", os.getenv("ECHO_VERSION", "0.0.0"))
-
-_agent = EchoAgent()
-=======
 INTERNAL_TOKEN = os.getenv("INTERNAL_TOKEN", "")
 
 
@@ -42,7 +36,6 @@
     token = request.headers.get("x-internal-token")
     if token != INTERNAL_TOKEN:
         raise HTTPException(status_code=status.HTTP_401_UNAUTHORIZED, detail="internal access only")
->>>>>>> fe7dd914
 
 
 @app.on_event("startup")
@@ -90,7 +83,7 @@
     return {
         "service": SERVICE_NAME,
         "name": IDENTITY.get("name", "NovaOS"),
-        "version": SERVICE_VERSION,
+        "version": IDENTITY.get("version", os.getenv("ECHO_VERSION", "0.0.0")),
         "commit": GIT_COMMIT,
         "timestamp": datetime.now(timezone.utc).isoformat(),
     }
@@ -128,18 +121,6 @@
             return
 
 
-@app.post("/run")
-async def run(job: Dict[str, Any]) -> Dict[str, Any]:
-    try:
-        command = job.get("command")
-        args = job.get("args", {})
-        if not isinstance(args, dict):
-            args = {}
-        return _agent.run({"command": command, "args": args})
-    except Exception as e:  # noqa: BLE001
-        return {"success": False, "output": None, "error": str(e)}
-
-
 async def _heartbeat_loop() -> None:
     import httpx
 
