--- conflicted
+++ resolved
@@ -47,11 +47,7 @@
 GIT_COMMIT = os.getenv("GIT_COMMIT", "unknown")
 CORE_API_URL = os.getenv("CORE_API_URL", "http://core-api:8000")
 AGENT_TOKEN = os.getenv("AGENT_SHARED_TOKEN", "")
-<<<<<<< HEAD
-SERVICE_VERSION = IDENTITY.get("version", os.getenv("RIVEN_VERSION", "0.0.0"))
-=======
 INTERNAL_TOKEN = os.getenv("INTERNAL_TOKEN", "")
->>>>>>> fe7dd914
 
 _agent = RivenAgent()
 
@@ -107,7 +103,7 @@
     return {
         "service": SERVICE_NAME,
         "name": IDENTITY.get("name", "NovaOS"),
-        "version": SERVICE_VERSION,
+        "version": IDENTITY.get("version", os.getenv("RIVEN_VERSION", "0.0.0")),
         "commit": GIT_COMMIT,
         "timestamp": datetime.now(timezone.utc).isoformat(),
     }
