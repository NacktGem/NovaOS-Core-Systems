--- conflicted
+++ resolved
@@ -4,22 +4,22 @@
 from datetime import datetime
 from pathlib import Path
 import importlib.util
-<<<<<<< HEAD
-=======
+codex/remove-codex-references-from-test_core_api.py
+
 import pathlib
 import sys
->>>>>>> b322e4c9
+ main
 
 import bcrypt
 import sqlalchemy as sa
 from fastapi.testclient import TestClient
 
-<<<<<<< HEAD
+codex/remove-codex-references-from-test_core_api.py
 core_dir = Path(__file__).resolve().parents[1]
-=======
+
 sys.path.append(str(pathlib.Path(__file__).resolve().parents[1]))
 
->>>>>>> b322e4c9
+main
 spec = importlib.util.spec_from_file_location(
     "core", core_dir / "main.py", submodule_search_locations=[str(core_dir)]
 )
@@ -138,16 +138,16 @@
         )
         db.commit()
     set_session(u2)
-<<<<<<< HEAD
+codex/remove-codex-references-from-test_core_api.py
     res = client.get("/me/palettes")
     keys = {p["key"] for p in res.json()}
     assert {"midnight_rose", "obsidian_teal", "velvet_amber"}.issubset(keys)
 
-=======
+
     res = client.get('/me/palettes')
     keys = {p['key'] for p in res.json()}
     assert {'midnight_rose', 'obsidian_teal', 'velvet_amber'}.issubset(keys)
->>>>>>> b322e4c9
+ main
 
 def test_manual_crypto_flow():
     sessions.clear()
@@ -161,18 +161,18 @@
         inv = db.execute(sa.select(invoices).where(invoices.c.user_id == user)).first()
         assert sub and sub.status == "active"
         assert inv is not None
-<<<<<<< HEAD
+codex/remove-codex-references-from-test_core_api.py
     res = client.post("/billing/palette/midnight_rose/buy", headers={"X-CSRF-Token": "c"})
     pid = res.json()["payment_id"]
     client.post("/billing/crypto/webhook", json={"id": pid})
     res = client.get("/me/palettes")
     keys = {p["key"] for p in res.json()}
     assert "midnight_rose" in keys
-=======
+
     res = client.post('/billing/palette/midnight_rose/buy', headers={'X-CSRF-Token': 'c'})
     pid = res.json()['payment_id']
     client.post('/billing/crypto/webhook', json={'id': pid})
     res = client.get('/me/palettes')
     keys = {p['key'] for p in res.json()}
     assert 'midnight_rose' in keys
->>>>>>> b322e4c9
+ main