--- conflicted
+++ resolved
@@ -2,19 +2,19 @@
 import logging
 import math
 import uuid
-<<<<<<< HEAD
+codex/remove-codex-references-from-test_core_api.py
 import os
 from datetime import datetime, date
-=======
+
 from datetime import date, datetime
 from pathlib import Path
->>>>>>> b322e4c9
+ main
 from types import SimpleNamespace
 from typing import Any, Dict, List, Optional
 
 import bcrypt
 import sqlalchemy as sa
-<<<<<<< HEAD
+codex/remove-codex-references-from-test_core_api.py
 from sqlalchemy import select
 from sqlalchemy.orm import Session, sessionmaker
 from fastapi import Depends, FastAPI, HTTPException, Request, Response, status
@@ -27,7 +27,7 @@
 from .state import user_flag_cache
 
 
-=======
+
 from fastapi import Depends, FastAPI, HTTPException, Request, Response, status
 from pydantic import BaseModel, EmailStr
 from sqlalchemy import select
@@ -39,7 +39,7 @@
 from payments.stripe import StripeProvider
 from state import user_flag_cache
 
->>>>>>> b322e4c9
+main
 DATABASE_URL = "postgresql+psycopg://postgres:postgres@localhost/novaos"
 engine = sa.create_engine(DATABASE_URL, future=True)
 SessionLocal = sessionmaker(bind=engine, expire_on_commit=False, future=True)
@@ -169,12 +169,12 @@
     if crypto_flag:
         return BTCPayProvider()
     raise ProviderError(status_code=503, detail='no payment provider')
-<<<<<<< HEAD
-
-
-=======
+codex/remove-codex-references-from-test_core_api.py
+
+
+
  
->>>>>>> b322e4c9
+ main
 @app.post('/auth/register', response_model=UserOut)
 def register(data: RegisterRequest, request: Request, response: Response, db: Session = Depends(get_db)):
     verify_csrf(request)
@@ -266,11 +266,11 @@
 
 
 @app.get('/feature-flags', response_model=List[FeatureFlagOut])
-<<<<<<< HEAD
+codex/remove-codex-references-from-test_core_api.py
 def get_feature_flags(user: Optional[SimpleNamespace] = Depends(require_user)):
-=======
+
 def get_feature_flags(user: SimpleNamespace = Depends(require_user)):
->>>>>>> b322e4c9
+ main
     return [FeatureFlagOut(**row.__dict__) for row in select_flags(user.role, user.id)]
 
 
