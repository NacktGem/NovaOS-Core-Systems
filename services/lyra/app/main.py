from __future__ import annotations

import asyncio
import os
import socket
import time
import uuid
from datetime import datetime, timezone
from typing import Any, Dict

from fastapi import Depends, FastAPI, HTTPException, Request, status
from pydantic import BaseModel

from env.identity import load_identity, CONFIG_PATH
from agents.lyra.agent import LyraAgent
from agents.common.security import IdentityClaims, authorize_headers, JWTVerificationError


class RunJob(BaseModel):
    command: str
    args: Dict[str, Any] = {}
    log: bool = False


app = FastAPI(title="Lyra Service")

IDENTITY = load_identity()
print(f"[NovaOS] identity loaded from {CONFIG_PATH.resolve()}")

SERVICE_NAME = "lyra"
GIT_COMMIT = os.getenv("GIT_COMMIT", "unknown")
CORE_API_URL = os.getenv("CORE_API_URL", "http://core-api:8000")
AGENT_TOKEN = os.getenv("AGENT_SHARED_TOKEN", "")
<<<<<<< HEAD
SERVICE_VERSION = IDENTITY.get("version", os.getenv("LYRA_VERSION", "0.0.0"))
=======
INTERNAL_TOKEN = os.getenv("INTERNAL_TOKEN", "")
>>>>>>> fe7dd914

_agent = LyraAgent()

_required_roles = {
    role.strip().lower()
    for role in os.getenv("LYRA_REQUIRED_ROLES", "godmode,superadmin,guardian").split(",")
    if role.strip()
}


def require_identity(request: Request) -> IdentityClaims:
    try:
        roles = _required_roles or None
        return authorize_headers(request.headers, required_roles=roles)
    except JWTVerificationError as exc:
        raise HTTPException(status_code=status.HTTP_401_UNAUTHORIZED, detail=str(exc)) from exc


def enforce_internal_token(request: Request) -> None:
    if not INTERNAL_TOKEN:
        return
    token = request.headers.get("x-internal-token")
    if token != INTERNAL_TOKEN:
        raise HTTPException(status_code=status.HTTP_401_UNAUTHORIZED, detail="internal access only")


@app.on_event("startup")
async def on_startup() -> None:
    app.state._hb_task = asyncio.create_task(_heartbeat_loop())


@app.on_event("shutdown")
async def on_shutdown() -> None:
    task = getattr(app.state, "_hb_task", None)
    if task:
        task.cancel()


async def _heartbeat_loop() -> None:
    import httpx

    ttl = 90
    headers = {"x-agent-token": AGENT_TOKEN} if AGENT_TOKEN else {}
    payload = {
        "agent": SERVICE_NAME,
        "version": IDENTITY.get("version", "0.0.0"),
        "host": socket.gethostname(),
        "pid": os.getpid(),
        "capabilities": ["education", "creative", "herbalist"],
    }

    while True:
        try:
            url = f"{CORE_API_URL.rstrip('/')}/api/v1/agent/heartbeat"
            async with httpx.AsyncClient(timeout=10.0) as client:
                await client.post(url, json=payload, headers=headers)
        except Exception as e:  # noqa: BLE001
            print(f"heartbeat failed: {e}")
        await asyncio.sleep(ttl // 2)


@app.get("/internal/healthz")
async def healthz(request: Request) -> Dict[str, str]:
    enforce_internal_token(request)
    return {"status": "ok"}


@app.get("/internal/readyz")
async def readyz(request: Request) -> Dict[str, str]:
    enforce_internal_token(request)
    return {"status": "ok"}


@app.get("/version")
async def version() -> Dict[str, Any]:
    return {
        "service": SERVICE_NAME,
        "version": SERVICE_VERSION,
        "commit": GIT_COMMIT,
        "timestamp": datetime.now(timezone.utc).isoformat(),
    }


@app.get("/status")
async def status() -> Dict[str, Any]:
    return {
        "agent": SERVICE_NAME,
        "state": {
            "log_dir": str(_agent._log_dir),  # internal path used by LyraAgent
        },
    }


@app.post("/run")
async def run(job: RunJob, identity: IdentityClaims = Depends(require_identity)) -> Dict[str, Any]:
    request_id = uuid.uuid4().hex
    try:
        payload = {
            "command": job.command,
            "args": job.args,
            "log": job.log,
            "requested_by": {
                "subject": identity.subject,
                "email": identity.email,
                "role": identity.role,
            },
        }
        result = _agent.run(payload)
        result.setdefault("request_id", request_id)
        return result
    except HTTPException:
        raise
    except Exception as e:  # noqa: BLE001
        return {"success": False, "output": None, "error": str(e), "request_id": request_id}<|MERGE_RESOLUTION|>--- conflicted
+++ resolved
@@ -31,11 +31,7 @@
 GIT_COMMIT = os.getenv("GIT_COMMIT", "unknown")
 CORE_API_URL = os.getenv("CORE_API_URL", "http://core-api:8000")
 AGENT_TOKEN = os.getenv("AGENT_SHARED_TOKEN", "")
-<<<<<<< HEAD
-SERVICE_VERSION = IDENTITY.get("version", os.getenv("LYRA_VERSION", "0.0.0"))
-=======
 INTERNAL_TOKEN = os.getenv("INTERNAL_TOKEN", "")
->>>>>>> fe7dd914
 
 _agent = LyraAgent()
 
@@ -113,7 +109,7 @@
 async def version() -> Dict[str, Any]:
     return {
         "service": SERVICE_NAME,
-        "version": SERVICE_VERSION,
+        "version": IDENTITY.get("version", os.getenv("LYRA_VERSION", "0.0.0")),
         "commit": GIT_COMMIT,
         "timestamp": datetime.now(timezone.utc).isoformat(),
     }
